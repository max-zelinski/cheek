--- conflicted
+++ resolved
@@ -20,11 +20,7 @@
 		t.Fatal(err)
 	}
 	b := new(tsBuffer)
-<<<<<<< HEAD
-	ConfigLogger("debug", b, os.Stdout)
-=======
-	logger := NewLogger(false, "debug", b)
->>>>>>> e5583e8e
+	logger := NewLogger("debug", b, os.Stdout)
 	go func() {
 		RunSchedule(logger, Config{}, "../testdata/jobs1.yaml")
 	}()
